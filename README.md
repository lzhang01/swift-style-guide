--- conflicted
+++ resolved
@@ -214,12 +214,6 @@
 
 _Rationale:_ Omitting redundant type parameters clarifies the intent, and makes it obvious by contrast when the returned type takes different type parameters.
 
-<<<<<<< HEAD
---
-
-[中文版](https://github.com/Artwalk/swift-style-guide/blob/master/README_CN.md)
-=======
-
 #### Use whitespace around operator definitions
 
 Use whitespace around operators when defining them. Instead of:
@@ -237,4 +231,7 @@
 ```
 
 _Rationale:_ Operators consist of punctuation characters, which can make them difficult to read when immediately followed by the punctuation for a type or value parameter list. Adding whitespace separates the two more clearly.
->>>>>>> d781b3f1
+
+#### Translations
+
+[中文版](https://github.com/Artwalk/swift-style-guide/blob/master/README_CN.md)